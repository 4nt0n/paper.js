/*
 * Paper.js - The Swiss Army Knife of Vector Graphics Scripting.
 * http://paperjs.org/
 *
 * Copyright (c) 2011 - 2014, Juerg Lehni & Jonathan Puckey
 * http://scratchdisk.com/ & http://jonathanpuckey.com/
 *
 * Distributed under the MIT license. See LICENSE file for details.
 *
 * All rights reserved.
 */

/**
 * @name Line
 *
 * @class The Line object represents..
 */
var Line = Base.extend(/** @lends Line# */{
    _class: 'Line',

    // DOCS: document Line class and constructor
    /**
     * Creates a Line object.
     *
     * @param {Point} point1
     * @param {Point} point2
     * @param {Boolean} [asVector=false]
     */
    initialize: function Line(arg0, arg1, arg2, arg3, arg4) {
        var asVector = false;
        if (arguments.length >= 4) {
            this._px = arg0;
            this._py = arg1;
            this._vx = arg2;
            this._vy = arg3;
            asVector = arg4;
        } else {
            this._px = arg0.x;
            this._py = arg0.y;
            this._vx = arg1.x;
            this._vy = arg1.y;
            asVector = arg2;
        }
        if (!asVector) {
            this._vx -= this._px;
            this._vy -= this._py;
        }
    },

    /**
     * The starting point of the line
     *
     * @name Line#point
     * @type Point
     */
    getPoint: function() {
        return new Point(this._px, this._py);
    },

    /**
     * The vector of the line
     *
     * @name Line#vector
     * @type Point
     */
    getVector: function() {
        return new Point(this._vx, this._vy);
    },

    /**
     * The length of the line
     *
     * @name Line#length
     * @type Number
     */
    getLength: function() {
        return this.getVector().getLength();
    },

    /**
     * @param {Line} line
     * @param {Boolean} [isInfinite=false]
     * @return {Point} the intersection point of the lines, {@code undefined}
     * if the two lines are colinear, or {@code null} if they don't intersect.
     */
    intersect: function(line, isInfinite) {
        return Line.intersect(
                this._px, this._py, this._vx, this._vy,
                line._px, line._py, line._vx, line._vy,
                true, isInfinite);
    },

    // DOCS: document Line#getSide(point)
    /**
     * @param {Point} point
     * @return {Number}
     */
    getSide: function(point) {
        return Line.getSide(
                this._px, this._py, this._vx, this._vy,
                point.x, point.y, true);
    },

    // DOCS: document Line#getDistance(point)
    /**
     * @param {Point} point
     * @return {Number}
     */
    getDistance: function(point) {
        return Math.abs(Line.getSignedDistance(
                this._px, this._py, this._vx, this._vy,
                point.x, point.y, true));
    },

    statics: /** @lends Line */{
        intersect: function(apx, apy, avx, avy, bpx, bpy, bvx, bvy, asVector,
                isInfinite) {
            // Convert 2nd points to vectors if they are not specified as such.
            if (!asVector) {
                avx -= apx;
                avy -= apy;
                bvx -= bpx;
                bvy -= bpy;
            }
            var cross = avx * bvy - avy * bvx;
            // Avoid divisions by 0, and errors when getting too close to 0
            if (!Numerical.isZero(cross)) {
                var dx = apx - bpx,
                    dy = apy - bpy,
                    ta = (bvx * dy - bvy * dx) / cross,
                    tb = (avx * dy - avy * dx) / cross;
                // Check the ranges of t parameters if the line is not allowed
                // to extend beyond the definition points.
                if (isInfinite || 0 <= ta && ta <= 1 && 0 <= tb && tb <= 1)
                    return new Point(
                                apx + ta * avx,
                                apy + ta * avy);
            }
        },

        getSide: function(px, py, vx, vy, x, y, asVector) {
            if (!asVector) {
                vx -= px;
                vy -= py;
            }
            var v2x = x - px,
                v2y = y - py,
                ccw = v2x * vy - v2y * vx; // ccw = v2.cross(v1);
            if (ccw === 0) {
                ccw = v2x * vx + v2y * vy; // ccw = v2.dot(v1);
                if (ccw > 0) {
                    // ccw = v2.subtract(v1).dot(v1);
                    v2x -= vx;
                    v2y -= vy;
                    ccw = v2x * vx + v2y * vy;
                    if (ccw < 0)
                        ccw = 0;
                }
            }
            return ccw < 0 ? -1 : ccw > 0 ? 1 : 0;
        },

        getSignedDistance: function(px, py, vx, vy, x, y, asVector) {
            if (!asVector) {
                vx -= px;
                vy -= py;
            }
<<<<<<< HEAD
            if (Numerical.isZero(vx))
                return x - px;
            var m = vy / vx, // slope
                b = py - m * px; // y offset
            // Distance to the linear equation
            return (y - (m * x) - b) / Math.sqrt(m * m + 1);
=======
            return Numerical.isZero(vx)
                    ? vy >= 0 ? py - x : x - px
                    : Numerical.isZero(vy)
                        ? vx >= 0 ? y - py : py - y
                        : -(vy * x - vx * y - px * (py + vy) + py * (px + vx)) /
                            Math.sqrt(vx * vx + vy * vy);
>>>>>>> 45c86a30
        }
    }
});<|MERGE_RESOLUTION|>--- conflicted
+++ resolved
@@ -165,21 +165,12 @@
                 vx -= px;
                 vy -= py;
             }
-<<<<<<< HEAD
-            if (Numerical.isZero(vx))
-                return x - px;
-            var m = vy / vx, // slope
-                b = py - m * px; // y offset
-            // Distance to the linear equation
-            return (y - (m * x) - b) / Math.sqrt(m * m + 1);
-=======
             return Numerical.isZero(vx)
                     ? vy >= 0 ? py - x : x - px
                     : Numerical.isZero(vy)
                         ? vx >= 0 ? y - py : py - y
                         : -(vy * x - vx * y - px * (py + vy) + py * (px + vx)) /
                             Math.sqrt(vx * vx + vy * vy);
->>>>>>> 45c86a30
         }
     }
 });