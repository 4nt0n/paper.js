/*
 * Paper.js - The Swiss Army Knife of Vector Graphics Scripting.
 * http://paperjs.org/
 *
 * Copyright (c) 2011 - 2014, Juerg Lehni & Jonathan Puckey
 * http://scratchdisk.com/ & http://jonathanpuckey.com/
 *
 * Distributed under the MIT license. See LICENSE file for details.
 *
 * All rights reserved.
 */

/**
 * @name PathItem
 *
 * @class The PathItem class is the base for any items that describe paths
 * and offer standardised methods for drawing and path manipulation, such as
 * {@link Path} and {@link CompoundPath}.
 *
 * @extends Item
 */
var PathItem = Item.extend(/** @lends PathItem# */{
	_class: 'PathItem',

	initialize: function PathItem() {
		// Do nothing.
	},

	/**
	 * Returns all intersections between two {@link PathItem} items as an array
	 * of {@link CurveLocation} objects. {@link CompoundPath} items are also
	 * supported.
	 *
	 * @name PathItem#getIntersections(path, sorted)
	 * @function
	 *
	 * @param {PathItem} path the other item to find the intersections with
	 * @param {Boolean} [sorted=true] controls wether to sort the results by
	 * offset
	 * @return {CurveLocation[]} the locations of all intersection between the
	 * paths
	 * @example {@paperscript}
	 * // Create a rectangular path with its top-left point at
	 * // {x: 30, y: 25} and a size of {width: 50, height: 50}:
	 * var path = new Path.Rectangle(new Point(30, 25), new Size(50, 50));
	 * path.strokeColor = 'black';
	 *
	 * var secondPath = path.clone();
	 * var intersectionGroup = new Group();
	 *
	 * function onFrame(event) {
	 * 	secondPath.rotate(3);
	 *
	 * 	var intersections = path.getIntersections(secondPath);
	 * 	intersectionGroup.removeChildren();
	 *
	 * 	for (var i = 0; i < intersections.length; i++) {
	 * 		var intersectionPath = new Path.Circle({
	 * 			center: intersections[i].point,
	 * 			radius: 4,
	 * 			fillColor: 'red'
	 * 		});
	 * 		intersectionGroup.addChild(intersectionPath);
	 * 	}
	 * }
	 */
<<<<<<< HEAD
	getIntersections: function(path, expand) {
=======
	getIntersections: function(path, sorted) {
>>>>>>> 2010fefc
		// First check the bounds of the two paths. If they don't intersect,
		// we don't need to iterate through their curves.
		if (!this.getBounds().touches(path.getBounds()))
			return [];
		var locations = [],
			curves1 = this.getCurves(),
			curves2 = path.getCurves(),
			matrix1 = this._matrix.orNullIfIdentity(),
			matrix2 = path._matrix.orNullIfIdentity(),
			length1 = curves1.length,
			length2 = curves2.length,
			values2 = [];
		for (var i = 0; i < length2; i++)
			values2[i] = curves2[i].getValues(matrix2);
		for (var i = 0; i < length1; i++) {
			var curve1 = curves1[i],
				values1 = curve1.getValues(matrix1);
			for (var j = 0; j < length2; j++)
				Curve.getIntersections(values1, values2[j], curve1, curves2[j],
						locations);
		}
<<<<<<< HEAD
		
		return PathItem._conditionIntersections(locations, expand);
	},

	getSelfIntersections: function(expand){
		var locations = [],
			locs = [],
			curves = this.getCurves(),
			length = curves.length - 1,
			matrix = this._matrix.orNullIfIdentity(),
			values = [],
			curve1, values1, parts, i, j, k, ix, from, to, param, v1, v2,
			EPSILON =  /*#=*/ Numerical.EPSILON,
			EPSILON1s = 1-EPSILON;
		for (i = 0; i <= length; i++)
			values[i] = curves[i].getValues(matrix);
		for (i = 0; i <= length; i++) {
			curve1 = curves[i];
			values1 = values[i];
			// First check for self-intersections within the same curve
			from = curve1.getSegment1();
			to = curve1.getSegment2();
			v1 = from._handleOut;
			v2 = to._handleIn;
			// Check if extended handles of endpoints of this curve intersects
			// each other. We cannot have a self intersection within this curve
			// if they don't intersect due to convex-hull property.
			ix = new paper.Line(from._point.subtract(v1), v1.multiply(2), true)
					.intersect(new paper.Line(to._point.subtract(v2),
						v2.multiply(2), true), false);
			if (ix) {
				parts = paper.Curve.subdivide(values1);
				locs.length = 0;
				Curve.getIntersections(parts[0], parts[1], curve1, curve1, locs);
				for (j = locs.length - 1; j >= 0; j--) {
					ix = locs[j];
					if (ix._parameter <= EPSILON1s) {
						ix._parameter = ix._parameter * 0.5;
						ix._parameter2 = 0.5 + ix._parameter2 * 0.5;
						break;
					}
				}
				if (j >= 0)
					locations.push(ix);
			}
			// Check for intersections with other curves
			for (j = i + 1; j <= length; j++){
				// Avoid end point intersections on consecutive curves
				if (j === i + 1 || (j === length && i === 0)) {
					locs.length = 0;
					Curve.getIntersections(values1, values[j], curve1,
							curves[j], locs);
					for (k = locs.length - 1; k >= 0; k--) {
						param = locs[k].getParameter();
						if (param < EPSILON1s && param > EPSILON)
							locations.push(locs[k]);
					}
				} else {
					paper.Curve.getIntersections(values1, values[j], curve1,
							curves[j], locations);
				}
			}
		}
		return PathItem._conditionIntersections(locations, expand);
=======
		if (sorted || sorted === undefined) {
			// Now sort the results into the right sequence.
			// TODO: Share this code with PathItem.Boolean.js, potentially by
			// using the new BinHeap class that's in preparation.
			locations.sort(function(loc1, loc2) {
				var path1 = loc1.getPath(),
					path2 = loc2.getPath();
				return path1 === path2
						// We can add parameter (0 <= t <= 1) to index (integer)
						// to compare both at the same time
						? (loc1.getIndex() + loc1.getParameter())
							- (loc2.getIndex() + loc2.getParameter())
						// Sort by path index to group all locations on the same
						// path in the sequnence that they are encountered
						// within compound paths.
						: path1._index - path2._index;
			});
		}
		return locations;
>>>>>>> 2010fefc
	},

	setPathData: function(data) {
		// This is a very compact SVG Path Data parser that works both for Path
		// and CompoundPath.

		// First split the path data into parts of command-coordinates pairs
		// Commands are any of these characters: mzlhvcsqta
		var parts = data.match(/[mlhvcsqtaz][^mlhvcsqtaz]*/ig),
			coords,
			relative = false,
			control,
			current = new Point(); // the current position

		function getCoord(index, coord, isCurrent) {
			var val = parseFloat(coords[index]);
			if (relative)
				val += current[coord];
			if (isCurrent)
				current[coord] = val;
			return val;
		}

		function getPoint(index, isCurrent) {
			return new Point(
				getCoord(index, 'x', isCurrent),
				getCoord(index + 1, 'y', isCurrent)
			);
		}

		// First clear the previous content
		this.clear();

		for (var i = 0, l = parts.length; i < l; i++) {
			var part = parts[i],
				cmd = part[0],
				lower = cmd.toLowerCase();
			// Match all coordinate values
			coords = part.match(/[+-]?(?:\d*\.\d+|\d+\.?)(?:[eE][+-]?\d+)?/g);
			var length = coords && coords.length;
			relative = cmd === lower;
			switch (lower) {
			case 'm':
			case 'l':
				for (var j = 0; j < length; j += 2)
					this[j === 0 && lower === 'm' ? 'moveTo' : 'lineTo'](
							getPoint(j, true));
				control = current;
				break;
			case 'h':
			case 'v':
				var coord = lower == 'h' ? 'x' : 'y';
				for (var j = 0; j < length; j++) {
					getCoord(j, coord, true);
					this.lineTo(current);
				}
				control = current;
				break;
			case 'c':
				for (var j = 0; j < length; j += 6) {
					this.cubicCurveTo(
							getPoint(j),
							control = getPoint(j + 2),
							getPoint(j + 4, true));
				}
				break;
			case 's':
				// Smooth cubicCurveTo
				for (var j = 0; j < length; j += 4) {
					this.cubicCurveTo(
							// Calculate reflection of previous control points
							current.multiply(2).subtract(control),
							control = getPoint(j),
							getPoint(j + 2, true));
				}
				break;
			case 'q':
				for (var j = 0; j < length; j += 4) {
					this.quadraticCurveTo(
							control = getPoint(j),
							getPoint(j + 2, true));
				}
				break;
			case 't':
				// Smooth quadraticCurveTo
				for (var j = 0; j < length; j += 2) {
					this.quadraticCurveTo(
							// Calculate reflection of previous control points
							control = current.multiply(2).subtract(control),
							getPoint(j, true));
				}
				break;
			case 'a':
				// TODO: Implement Arcs!
				break;
			case 'z':
				this.closePath();
				break;
			}
		}
	},

	_canComposite: function() {
		// A path with only a fill  or a stroke can be directly blended, but if
		// it has both, it needs to be drawn into a separate canvas first.
		return !(this.hasFill() && this.hasStroke());
	},

	/**
	 * Returns the winding contribution of the given point with respect to this
	 * PathItem.
	 *
	 * @param  {Object} point          Point to determine the winding direction 
	 *                                 about.
	 * @param  {Boolean} horizontal    Boolean value indicating if we need to
	 *                                 consider this point as part of a 
	 *                                 horizontal curve.
	 * @return {Number}                Winding number.
	 */
	_getWinding: function(point, horizontal) {
		var curves = this._getMonotoneCurves();
		return PathItem._getWindingNumber(point, curves, horizontal);
	},

	_contains: function(point) {
		// NOTE: point is reverse transformed by _matrix, so we don't need to 
		// apply here.
/*#*/ if (__options.nativeContains) {
		// To compare with native canvas approach:
		var ctx = CanvasProvider.getContext(1, 1);
		// Abuse clip = true to get a shape for ctx.isPointInPath().
		this._draw(ctx, new Base({ clip: true }));
		var res = ctx.isPointInPath(point.x, point.y, this.getWindingRule());
		CanvasProvider.release(ctx);
		return res;
/*#*/ } else { // !__options.nativeContains
		var winding = this._getWinding(point);
		return !!(this.getWindingRule() === 'evenodd' ? winding & 1 : winding);
/*#*/ } // !__options.nativeContains
	},

	statics: {
	/**
	 * Private method for splitting a PathItem at the given intersections.
	 * The routine works for both self intersections and intersections 
	 * between PathItems.
	 * @param  {Array} intersections Array of CurveLocation objects
	 */
	_splitPath: function(intersections) {
		var loc, i, j, node1, node2, t, segment,
			path1, isLinear, crv, crvNew,
			newSegments = [],
			tolerance = /*#=*/ Numerical.EPSILON;
		for (i = intersections.length - 1; i >= 0; i--) {
			node1 = intersections[i];
			path1 = node1.getPath();
			// Check if we are splitting same curve multiple times
			if (node2 && node2.getPath() === path1 &&
					node2._curve === node1._curve) {
				// Use the result of last split and interpolate the parameter.
				crv = crvNew;
				t = node1._parameter / node2._parameter;
			} else {
				crv = node1._curve;
				t = node1._parameter;
				isLinear = crv.isLinear();
				newSegments.length = 0;
			}
			// Split the curve at t, while ignoring linearity of curves
			if ((crvNew = crv.divide(t, true, true)) === null){
				if (t >= 1-tolerance) {
					segment = crv._segment2;
				} else if (t <= tolerance) {
					segment = crv._segment1;
				} else {
					// Determine the closest segment by comparing curve lengths
					segment = crv.getLength(0, t) < crv.getLength(t, 1)
							? crv._segment1 : crv._segment2;
				}
				crvNew = crv;
			} else {
				segment = crvNew.getSegment1();
				crvNew = crvNew.getPrevious();
			}
			// Link the new segment with the intersection on the other curve
			segment._intersection = node1.getIntersection();
			node1._segment = segment;
			node2 = node1;
			// Reset linear segments if they were part of a linear curve 
			// and if we are done with the entire curve.
			newSegments.push(segment);
			loc = intersections[i - 1];
			if (!(loc && loc.getPath() === path1 &&
					loc._curve === node1._curve) && isLinear)
				for (j = newSegments.length-1; j >= 0; j--) {
					segment = newSegments[j];
					// FIXME: Don't reset the appropriate handle if the intersections were on t==0 && t==1
					segment._handleOut.set(0, 0);
					segment._handleIn.set(0, 0);
				}
		}
	},

	/**
	 * Private static method that returns the winding contribution of the 
	 * given point with respect to a given set of monotone curves
	 * 
	 */
	_getWindingNumber: function(point, curves, horizontal) {
		function getTangent(v, t) {
			var tan, sign, i;
			sign = t === 0 ? 2 : (t === 1 ? -2 : 0);
			if (sign !== 0) {
				i = sign > 0 ? 0 : 6;
				// Return slope from this point that follows the direction
				// of the line
				if (Curve.isLinear(v))
					sign *= 3;
				tan = new Point(v[i+sign] - v[i], v[i+sign+1] - v[i+1]);
			} else {
				tan = Curve.evaluate(v, t, 1);
			}
			return tan;
		}

		var i, j, li, t, x0, y0, wind, v, slope, stationary,
			tolerance = /*#=*/ Numerical.TOLERANCE,
			x = point.x,
			y = point.y,
			xAfter = x + tolerance,
			xBefore = x - tolerance,
			windLeft = 0,
			windRight = 0,
			roots = [],
			abs = Math.abs;
		// Absolutely horizontal curves may return wrong results, since
		// the curves are monotonic in y direction and this is an
		// indeterminate state.
		if (horizontal) {
			var yTop = -Infinity,
				yBot = Infinity;
			// Find the closest yIntercepts in the same vertical line
			for (i = 0, li = curves.length-1; i <= li; i++) {
				v = curves[i];
				if (Curve.solveCubic(v, 0, x, roots, 0, 1) > 0) {
					for (j = roots.length - 1; j >= 0; j--) {
						t = roots[j];
						y0 = Curve.evaluate(v, t, 0).y;
						if (y0 > y+tolerance && y0 < yBot) {
							yBot = y0;
						} else if (y0 < y-tolerance && y0 > yTop) {
							yTop = y0;
						}
					}
				}
			}
			// Shift the point lying on the horizontal curves by
			// half of closest top and bottom intercepts.
			yTop = (yTop + y) / 2;
			yBot = (yBot + y) / 2;
			windLeft = yTop > -Infinity
					? PathItem._getWindingNumber(new Point(x, yTop), curves)
					: 0;
			windRight = yBot < Infinity
					? PathItem._getWindingNumber(new Point(x, yBot), curves)
					: 0;
			return Math.max(windLeft, windRight);
		}
		// Find the winding number for right hand side of the curve,
		// inclusive of the curve itself, while tracing along its ±x direction.
		for (i = 0, li = curves.length-1; i <= li; i++) {
			v = curves[i];
			if (Curve.solveCubic(v, 1, y, roots, -tolerance, 1 + -tolerance) === 1) {
				t = roots[0];
				if ( t >= -tolerance && t <= tolerance)
					t = 0;
				x0 = Curve.evaluate(v, t, 0).x;
				slope = getTangent(v, t).y;
				stationary = !Curve.isLinear(v) && abs(slope) < tolerance;
				// Take care of cases where the curve and the preceeding
				// curve merely touches the ray towards ±x direction, but
				// proceeds to the same side of the ray. This essentially is
				// not a crossing.
				if (t === 0){
					// The previous curve's reference is stored at index:9,
					// see Path#_getMonotoneCurves for details.
					var v2 = v[9];
					if (abs(v2[6] - v[0]) < tolerance && abs(v2[7] - v[1]) < tolerance){
						var slope2 = getTangent(v2, 1).y;
						if(slope * slope2 > 0)
							stationary = true;
					}
				}
				wind = v[8];
				if (x0 <= xBefore && !stationary)
					windLeft += wind;
				if (x0 >= xAfter && !stationary)
					windRight += wind;
			}
		}
		return Math.max(abs(windLeft), abs(windRight));
	},

	/**
	 * Private method to trace closed contours from a set of segments according 
	 * to a set of constraints —winding contribution and a custom operator.
	 * 
	 * @param  {Array} segments Array of 'seed' segments for tracing closed
	 *                          contours.
	 * @param  {Function} operator A function. It must take one argument, which
	 *                             is the winding number contribution of a 
	 *                             curve, and should return a boolean value 
	 *                             indicating whether the curve should be 
	 *                             included in the final contour or not.
	 * @return {Array}          Array of contours traced.
	 */
	_tracePaths: function(segments, operator) {
		// Utility function. Correctly returns entry and exit tangents of an
		// intersection, even when the curve[s] are linear.
		function getEntryExitTangents(seg) {
			var c2 = seg.getCurve(),
				c1 = c2.getPrevious(), t = 1e-3;
			// Avoid zero length curves
			c1 = c1.getLength() === 0 ? c1.getPrevious() : c1;
			c2 = c2.getLength() === 0 ? c2.getNext() : c2;
			var v1 = c1.getValues(),
				v2 = c2.getValues(),
				pnt = seg.getPoint(),
				ret = [seg.getHandleIn(), seg.getHandleOut()];
			if (ret[0].getLength() === 0) {
				ret[0] = new Point(pnt.x - v1[2], pnt.y - v1[3]).normalize();
			} else {
				ret[0] = Curve.evaluate(v1, 1-t, 1).normalize(-1);
			}
			if (ret[1].getLength() === 0) {
				ret[1] = new Point(pnt.x - v2[4], pnt.y - v2[5]).normalize();
			} else {
				ret[1] = Curve.evaluate(v2, t, 1).normalize();
			}
			return ret;
		}
		// Choose a default operator which will return all contours
		if (!operator)
			operator = function(){ return true; };
		var seg, startSeg, startSegIx, i, j, len, path, ixOther, firstHandleIn,
			c1, c3, c4, t1, tan, crv, ixOtherSeg, nextSeg, nextHandleIn,
			nextHandleOut, direction, entryExitTangents,
			// Tangents of all curves at an intersection, except the entry curve
			crvTan = [{}, {}],
			// Compare curve tangents to sort them counter clockwise.
			crvTanCompare = function(a, b){ return a.w - b.w; },
			paths = [];
		for (i = 0, len = segments.length; i < len; i++) {
			startSeg = seg = segments[i];
			if (seg._visited || !operator(seg._winding))
				continue;
			// Initialise a new path chain with the seed segment.
			path = new paper.Path();
			ixOther = seg._intersection;
			startSegIx = ixOther ? ixOther._segment : null;
			firstHandleIn = null;
			direction = 1;
				// DEBUG:--------------------------------------------------------
				// hilightCrvN("all");
				// hilightCrvN("next", seg.getCurve());
				// DEBUG:--------------------------------------------------------
			do {
				nextHandleIn = direction > 0 ? seg._handleIn : seg._handleOut;
				nextHandleOut = direction > 0 ? seg._handleOut : seg._handleIn;
				ixOther = seg._intersection;
				// If the intersection segment is valid, try switching to
				// it, with an appropriate direction to continue traversal.
				// else, stay on the same contour.
				if (!operator(seg._winding) && ixOther &&
						(ixOtherSeg = ixOther._segment) &&
						ixOtherSeg !== startSeg && firstHandleIn) {
					entryExitTangents = getEntryExitTangents(seg);
					c1 = seg.getCurve();
					if (direction < 1) {
						entryExitTangents.reverse();
					} else {
						c1 = c1.getPrevious();
					}
					t1 = entryExitTangents[0];
					entryExitTangents = getEntryExitTangents(ixOtherSeg);
					c4 = crvTan[1].c = ixOtherSeg.getCurve();
					c3 = crvTan[0].c = c4.getPrevious();
					// Avoid zero length curves
					c3 = crvTan[0].c = c3.getLength() === 0 ? c3.getPrevious() : c3;
					c4 = crvTan[1].c = c4.getLength() === 0 ? c4.getNext() : c4;
					crvTan[0].t = entryExitTangents[0];
					crvTan[1].t = entryExitTangents[1];
							// DEBUG:--------------------------------------------------------
							// annotateTan(seg.point, t1.normalize(20), "t1", true);
							// annotateTan(seg.point, crvTan[0].t.normalize(20), "t2");
							// annotateTan(seg.point, crvTan[1].t.normalize(20), "t3");
							// DEBUG:--------------------------------------------------------
					// cross product of the entry and exit tangent vectors at
					// the intersection, will let us select the correct countour
					// to traverse next.
					for (j = 0; j < 2; j++) {
						tan = crvTan[j].t;
						crvTan[j].w = t1.x * tan.y - tan.x * t1.y;
					}
					// Do not attempt to switch contours if we aren't absolutely
					// sure that there is a possible candidate.
					if (crvTan[0].w * crvTan[1].w !== 0) {
						crvTan.sort(crvTanCompare);
						j = 0;
						do {
							crv = crvTan[j++].c;
							nextSeg = crv.getSegment1();
							direction = crv === c3 ? -1 : 1;
									// DEBUG:--------------------------------------------------------
									// hilightCrvN("nextSeg", nextSeg, "#f00");
									// hilightCrvN("nextCrv", crv, "#f00");
									// DEBUG:--------------------------------------------------------
						} while (j < 2 && !operator(nextSeg._winding));
					} else {
						nextSeg = null;
					}
					// If we didn't manage to find a suitable direction for next
					// contour to traverse, stay on the same contour.
					if (!nextSeg || nextSeg && ((nextSeg._visited &&
								seg.getPath() !== nextSeg.getPath()) ||
							!operator(nextSeg._winding))) {
						direction = 1;
					} else {
						// Switch to the intersection segment.
						seg._visited = ixOtherSeg._visited;
						seg = ixOtherSeg;
						if (nextSeg._visited) 
							direction = 1;
					}
						// DEBUG:--------------------------------------------------------
						// hilightCrvN("nextCrv");
						// hilightCrvN("nextSeg", nextSeg, "#0f0");
						// DEBUG:--------------------------------------------------------
					nextHandleOut = direction > 0 ? seg._handleOut : seg._handleIn;
				}
					// DEBUG:--------------------------------------------------------
					// hilightCrvN("next", seg.getCurve());
					// DEBUG:--------------------------------------------------------
				// Add the current segment to the path, and mark
				// the added segment as visited.
				if (!firstHandleIn) {
					firstHandleIn = nextHandleIn;
					nextHandleIn = null;
				}
				path.add(new paper.Segment(seg._point, nextHandleIn,
						nextHandleOut));
				seg._visited = true;
				// Move to the next segment according to the traversal direction
				seg = direction > 0 ? seg.getNext() : seg. getPrevious();

					// DEBUG:--------------------------------------------------------
					// seg && hilightCrvN("next", direction ? seg.getCurve() : seg.getCurve().getPrevious(), "#a0a");
					// DEBUG:--------------------------------------------------------
					
			} while(seg && seg !== startSeg && seg !== startSegIx &&
					!seg._visited && (seg._intersection || operator(seg._winding)));
			// Finish with closing the paths if necessary,
			// correctly linking up curves etc.
			if (seg && (seg == startSeg || seg == startSegIx)){
				path.firstSegment.setHandleIn((seg == startSegIx)?
						startSegIx._handleIn : seg._handleIn);
				path.setClosed(true);
			} else {
				path.lastSegment._handleOut.set(0, 0);
			}
			// Add the path to the result
			// Try to avoid stray segments and incomplete paths.
			if ((path.closed && path.segments.length) || path.segments.length > 2 ||
					(path.closed && path.segments.length === 2 &&
					(!path.getCurves()[0].isLinear() ||
					!path.getCurves()[1].isLinear()))) {
				paths.push(path);
			} else {
				path.remove();
			}
		}
			// DEBUG:--------------------------------------------------------
			// hilightCrvN("all");
			// DEBUG:--------------------------------------------------------
		return paths;
	},

	_conditionIntersections: function(locations, expand) {
		function compare(loc1, loc2) {
			var path1 = loc1.getPath(),
				path2 = loc2.getPath();
			return path1 === path2
					// We can add parameter (0 <= t <= 1) to index 
					// (a integer) to compare both at the same time
					? (loc1.getIndex() + loc1.getParameter())
							- (loc2.getIndex() + loc2.getParameter())
					// Sort by path id to group all locations on the same path.
					: path1._id - path2._id;
		}
		// Remove duplicate intersections near curve endings
		var loc, locNext,
			tolerance = Numerical.EPSILON,
			tolerance1 = 1 - tolerance,
			abs = Math.abs;
		// Merge intersections very close to the end of a curve to the
		// begining of the next curve
		for (var i = locations.length-1; i >= 0; i--) {
			loc = locations[i];
			locNext = loc._curve.getNext();
			if (loc._parameter >= tolerance1 && locNext) {
				loc._parameter = 0;
				loc._curve = locNext;
			}
			locNext = loc._curve2.getNext();
			if (loc._parameter2 >= tolerance1 && locNext) {
				loc._parameter2 = 0;
				loc._curve2 = locNext;
			}
		}
		if (locations.length > 1) {
			locations.sort(compare);
			for (var length1 = locations.length - 1, i = length1; i >= 0; i--) {
				loc = locations[i];
				locNext = (i === 0)? locations[length1] : locations[i-1];
				if (abs(loc._parameter - locNext._parameter) < tolerance &&
						loc._curve === locNext._curve &&
						abs(loc._parameter2 - locNext._parameter2) < tolerance &&
						loc._curve2 === locNext._curve2) {
					locations.splice(i, 1);
					--length1;
				}
			}
		}
		if (expand) {
			for (var i = locations.length-1; i >= 0; i--) {
				loc = locations[i];
				locations.push(loc.getIntersection());
			}
			locations.sort(compare);
		}
		return locations;
	},
	}

	/**
	 * Smooth bezier curves without changing the amount of segments or their
	 * points, by only smoothing and adjusting their handle points, for both
	 * open ended and closed paths.
	 *
	 * @name PathItem#smooth
	 * @function
	 *
	 * @example {@paperscript}
	 * // Smoothing a closed shape:
	 *
	 * // Create a rectangular path with its top-left point at
	 * // {x: 30, y: 25} and a size of {width: 50, height: 50}:
	 * var path = new Path.Rectangle(new Point(30, 25), new Size(50, 50));
	 * path.strokeColor = 'black';
	 *
	 * // Select the path, so we can see its handles:
	 * path.fullySelected = true;
	 *
	 * // Create a copy of the path and move it 100pt to the right:
	 * var copy = path.clone();
	 * copy.position.x += 100;
	 *
	 * // Smooth the segments of the copy:
	 * copy.smooth();
	 *
	 * @example {@paperscript height=220}
	 * var path = new Path();
	 * path.strokeColor = 'black';
	 *
	 * path.add(new Point(30, 50));
	 *
	 * var y = 5;
	 * var x = 3;
	 *
	 * for (var i = 0; i < 28; i++) {
	 *     y *= -1.1;
	 *     x *= 1.1;
	 *     path.lineBy(x, y);
	 * }
	 *
	 * // Create a copy of the path and move it 100pt down:
	 * var copy = path.clone();
	 * copy.position.y += 120;
	 *
	 * // Set its stroke color to red:
	 * copy.strokeColor = 'red';
	 *
	 * // Smooth the segments of the copy:
	 * copy.smooth();
	 */

	/**
	 * {@grouptitle Postscript Style Drawing Commands}
	 *
	 * On a normal empty {@link Path}, the point is simply added as the path's
	 * first segment. If called on a {@link CompoundPath}, a new {@link Path} is
	 * created as a child and the point is added as its first segment.
	 *
	 * @name PathItem#moveTo
	 * @function
	 * @param {Point} point
	 */

	// DOCS: Document #lineTo()
	/**
	 * @name PathItem#lineTo
	 * @function
	 * @param {Point} point
	 */

	/**
	 * Adds a cubic bezier curve to the path, defined by two handles and a to
	 * point.
	 *
	 * @name PathItem#cubicCurveTo
	 * @function
	 * @param {Point} handle1
	 * @param {Point} handle2
	 * @param {Point} to
	 */

	/**
	 * Adds a quadratic bezier curve to the path, defined by a handle and a to
	 * point.
	 *
	 * @name PathItem#quadraticCurveTo
	 * @function
	 * @param {Point} handle
	 * @param {Point} to
	 */

	// DOCS: Document PathItem#curveTo() 'paramater' param.
	/**
	 * Draws a curve from the position of the last segment point in the path
	 * that goes through the specified {@code through} point, to the specified
	 * {@code to} point by adding one segment to the path.
	 *
	 * @name PathItem#curveTo
	 * @function
	 * @param {Point} through the point through which the curve should go
	 * @param {Point} to the point where the curve should end
	 * @param {Number} [parameter=0.5]
	 *
	 * @example {@paperscript height=300}
	 * // Interactive example. Move your mouse around the view below:
	 *
	 * var myPath;
	 * function onMouseMove(event) {
	 * 	// If we created a path before, remove it:
	 * 	if (myPath) {
	 * 		myPath.remove();
	 * 	}
	 *
	 * 	// Create a new path and add a segment point to it
	 * 	// at {x: 150, y: 150):
	 * 	myPath = new Path();
	 * 	myPath.add(150, 150);
	 *
	 * 	// Draw a curve through the position of the mouse to 'toPoint'
	 * 	var toPoint = new Point(350, 150);
	 * 	myPath.curveTo(event.point, toPoint);
	 *
	 * 	// Select the path, so we can see its segments:
	 * 	myPath.selected = true;
	 * }
	 */

	/**
	 * Draws an arc from the position of the last segment point in the path that
	 * goes through the specified {@code through} point, to the specified
	 * {@code to} point by adding one or more segments to the path.
	 *
	 * @name PathItem#arcTo
	 * @function
	 * @param {Point} through the point where the arc should pass through
	 * @param {Point} to the point where the arc should end
	 *
	 * @example {@paperscript}
	 * var path = new Path();
	 * path.strokeColor = 'black';
	 *
	 * var firstPoint = new Point(30, 75);
	 * path.add(firstPoint);
	 *
	 * // The point through which we will create the arc:
	 * var throughPoint = new Point(40, 40);
	 *
	 * // The point at which the arc will end:
	 * var toPoint = new Point(130, 75);
	 *
	 * // Draw an arc through 'throughPoint' to 'toPoint'
	 * path.arcTo(throughPoint, toPoint);
	 *
	 * // Add a red circle shaped path at the position of 'throughPoint':
	 * var circle = new Path.Circle(throughPoint, 3);
	 * circle.fillColor = 'red';
	 *
	 * @example {@paperscript height=300}
	 * // Interactive example. Click and drag in the view below:
	 *
	 * var myPath;
	 * function onMouseDrag(event) {
	 * 	// If we created a path before, remove it:
	 * 	if (myPath) {
	 * 	    myPath.remove();
	 * 	}
	 *
	 * 	// Create a new path and add a segment point to it
	 * 	// at {x: 150, y: 150):
	 * 	myPath = new Path();
	 * 	myPath.add(150, 150);
	 *
	 * 	// Draw an arc through the position of the mouse to 'toPoint'
	 * 	var toPoint = new Point(350, 150);
	 * 	myPath.arcTo(event.point, toPoint);
	 *
	 * 	// Select the path, so we can see its segments:
	 * 	myPath.selected = true;
	 * }
	 *
	 * // When the mouse is released, deselect the path
	 * // and fill it with black.
	 * function onMouseUp(event) {
	 * 	myPath.selected = false;
	 * 	myPath.fillColor = 'black';
	 * }
	 */
	/**
	 * Draws an arc from the position of the last segment point in the path to
	 * the specified point by adding one or more segments to the path.
	 *
	 * @name PathItem#arcTo
	 * @function
	 * @param {Point} to the point where the arc should end
	 * @param {Boolean} [clockwise=true] specifies whether the arc should be
	 *        drawn in clockwise direction.
	 *
	 * @example {@paperscript}
	 * var path = new Path();
	 * path.strokeColor = 'black';
	 *
	 * path.add(new Point(30, 75));
	 * path.arcTo(new Point(130, 75));
	 *
	 * var path2 = new Path();
	 * path2.strokeColor = 'red';
	 * path2.add(new Point(180, 25));
	 *
	 * // To draw an arc in anticlockwise direction,
	 * // we pass 'false' as the second argument to arcTo:
	 * path2.arcTo(new Point(280, 25), false);
	 *
	 * @example {@paperscript height=300}
	 * // Interactive example. Click and drag in the view below:
	 * var myPath;
	 *
	 * // The mouse has to move at least 20 points before
	 * // the next mouse drag event is fired:
	 * tool.minDistance = 20;
	 *
	 * // When the user clicks, create a new path and add
	 * // the current mouse position to it as its first segment:
	 * function onMouseDown(event) {
	 * 	myPath = new Path();
	 * 	myPath.strokeColor = 'black';
	 * 	myPath.add(event.point);
	 * }
	 *
	 * // On each mouse drag event, draw an arc to the current
	 * // position of the mouse:
	 * function onMouseDrag(event) {
	 * 	myPath.arcTo(event.point);
	 * }
	 */

	/**
	 * Closes the path. When closed, Paper.js connects the first and last
	 * segments.
	 *
	 * @name PathItem#closePath
	 * @function
	 * @see Path#closed
	 */

	/**
	 * {@grouptitle Relative Drawing Commands}
	 *
	 * If called on a {@link CompoundPath}, a new {@link Path} is created as a
	 * child and a point is added as its first segment relative to the
	 * position of the last segment of the current path.
	 *
	 * @name PathItem#moveBy
	 * @function
	 * @param {Point} to
	 */

	/**
	 * Adds a segment relative to the last segment point of the path.
	 *
	 * @name PathItem#lineBy
	 * @function
	 * @param {Point} to the vector which is added to the position of the last
	 * segment of the path, to get to the position of the new segment.
	 *
	 * @example {@paperscript}
	 * var path = new Path();
	 * path.strokeColor = 'black';
	 *
	 * // Add a segment at {x: 50, y: 50}
	 * path.add(25, 25);
	 *
	 * // Add a segment relative to the last segment of the path.
	 * // 50 in x direction and 0 in y direction, becomes {x: 75, y: 25}
	 * path.lineBy(50, 0);
	 *
	 * // 0 in x direction and 50 in y direction, becomes {x: 75, y: 75}
	 * path.lineBy(0, 50);
	 *
	 * @example {@paperscript height=300}
	 * // Drawing a spiral using lineBy:
	 * var path = new Path();
	 * path.strokeColor = 'black';
	 *
	 * // Add the first segment at {x: 50, y: 50}
	 * path.add(view.center);
	 *
	 * // Loop 500 times:
	 * for (var i = 0; i < 500; i++) {
	 * 	// Create a vector with an ever increasing length
	 * 	// and an angle in increments of 45 degrees
	 * 	var vector = new Point({
	 * 	    angle: i * 45,
	 * 	    length: i / 2
	 * 	});
	 * 	// Add the vector relatively to the last segment point:
	 * 	path.lineBy(vector);
	 * }
	 *
	 * // Smooth the handles of the path:
	 * path.smooth();
	 *
	 * // Uncomment the following line and click on 'run' to see
	 * // the construction of the path:
	 * // path.selected = true;
	 */

	// DOCS: Document Path#curveBy()
	/**
	 * @name PathItem#curveBy
	 * @function
	 * @param {Point} through
	 * @param {Point} to
	 * @param {Number} [parameter=0.5]
	 */

	// DOCS: Document Path#cubicCurveBy()
	/**
	 * @name PathItem#cubicCurveBy
	 * @function
	 * @param {Point} handle1
	 * @param {Point} handle2
	 * @param {Point} to
	 */

	// DOCS: Document Path#quadraticCurveBy()
	/**
	 * @name PathItem#quadraticCurveBy
	 * @function
	 * @param {Point} handle
	 * @param {Point} to
	 */

	// DOCS: Document Path#arcBy(through, to)
	/**
	 * @name PathItem#arcBy
	 * @function
	 * @param {Point} through
	 * @param {Point} to
	 */

	// DOCS: Document Path#arcBy(to, clockwise)
	/**
	 * @name PathItem#arcBy
	 * @function
	 * @param {Point} to
	 * @param {Boolean} [clockwise=true]
	 */
});<|MERGE_RESOLUTION|>--- conflicted
+++ resolved
@@ -64,11 +64,7 @@
 	 * 	}
 	 * }
 	 */
-<<<<<<< HEAD
 	getIntersections: function(path, expand) {
-=======
-	getIntersections: function(path, sorted) {
->>>>>>> 2010fefc
 		// First check the bounds of the two paths. If they don't intersect,
 		// we don't need to iterate through their curves.
 		if (!this.getBounds().touches(path.getBounds()))
@@ -90,7 +86,6 @@
 				Curve.getIntersections(values1, values2[j], curve1, curves2[j],
 						locations);
 		}
-<<<<<<< HEAD
 		
 		return PathItem._conditionIntersections(locations, expand);
 	},
@@ -155,27 +150,6 @@
 			}
 		}
 		return PathItem._conditionIntersections(locations, expand);
-=======
-		if (sorted || sorted === undefined) {
-			// Now sort the results into the right sequence.
-			// TODO: Share this code with PathItem.Boolean.js, potentially by
-			// using the new BinHeap class that's in preparation.
-			locations.sort(function(loc1, loc2) {
-				var path1 = loc1.getPath(),
-					path2 = loc2.getPath();
-				return path1 === path2
-						// We can add parameter (0 <= t <= 1) to index (integer)
-						// to compare both at the same time
-						? (loc1.getIndex() + loc1.getParameter())
-							- (loc2.getIndex() + loc2.getParameter())
-						// Sort by path index to group all locations on the same
-						// path in the sequnence that they are encountered
-						// within compound paths.
-						: path1._index - path2._index;
-			});
-		}
-		return locations;
->>>>>>> 2010fefc
 	},
 
 	setPathData: function(data) {
