/*
 * Paper.js - The Swiss Army Knife of Vector Graphics Scripting.
 * http://paperjs.org/
 *
 * Copyright (c) 2011 - 2014, Juerg Lehni & Jonathan Puckey
 * http://scratchdisk.com/ & http://jonathanpuckey.com/
 *
 * Distributed under the MIT license. See LICENSE file for details.
 *
 * All rights reserved.
 */

/*
 * Boolean Geometric Path Operations
 *
 * This is mostly written for clarity and compatibility, not optimised for
 * performance, and has to be tested heavily for stability.
 *
 * Supported
 *  - Path and CompoundPath items
 *  - Boolean Union
 *  - Boolean Intersection
 *  - Boolean Subtraction
 *  - Resolving a self-intersecting Path
 *
 * Not supported yet
 *  - Boolean operations on self-intersecting Paths
 *  - Paths are clones of each other that ovelap exactly on top of each other!
 *
 * @author Harikrishnan Gopalakrishnan
 * http://hkrish.com/playground/paperjs/booleanStudy.html
 */

PathItem.inject(new function() {
    // Boolean operators return true if a curve with the given winding
    // contribution contributes to the final result or not. They are called
    // for each curve in the graph after curves in the operands are
    // split at intersections.
    function computeBoolean(path1, path2, operator, subtract) {
        // Creates a cloned version of the path that we can modify freely, with
        // its matrix applied to its geometry. Calls #reduce() to simplify
        // compound paths and remove empty curves, and #reorient() to make sure
        // all paths have correct winding direction.
        function preparePath(path) {
            return path.clone(false).reduce().reorient().transform(null, true);
        }

        // We do not modify the operands themselves
        // The result might not belong to the same type
        // i.e. subtraction(A:Path, B:Path):CompoundPath etc.
        var _path1 = preparePath(path1),
            _path2 = path2 && path1 !== path2 && preparePath(path2);
        // Do operator specific calculations before we begin
        // Make both paths at clockwise orientation, except when subtract = true
        // We need both paths at opposite orientation for subtraction.
        if (!_path1.isClockwise())
            _path1.reverse();
        if (_path2 && !(subtract ^ _path2.isClockwise()))
            _path2.reverse();
        // Split curves at intersections on both paths. Note that for self
        // intersection, _path2 will be null and getIntersections() handles it.
        splitPath(_path1.getIntersections(_path2, null, true));

        var chain = [],
            segments = [],
            // Aggregate of all curves in both operands, monotonic in y
            monoCurves = [],
            tolerance = /*#=*/Numerical.TOLERANCE;

        function collect(paths) {
            for (var i = 0, l = paths.length; i < l; i++) {
                var path = paths[i];
                segments.push.apply(segments, path._segments);
                monoCurves.push.apply(monoCurves, path._getMonoCurves());
            }
        }

        // Collect all segments and monotonic curves
        collect(_path1._children || [_path1]);
        if (_path2)
            collect(_path2._children || [_path2]);
        // Propagate the winding contribution. Winding contribution of curves
        // does not change between two intersections.
        // First, sort all segments with an intersection to the beginning.
        segments.sort(function(a, b) {
            var _a = a._intersection,
                _b = b._intersection;
            return !_a && !_b || _a && _b ? 0 : _a ? -1 : 1;
        });
        for (var i = 0, l = segments.length; i < l; i++) {
            var segment = segments[i];
            if (segment._winding != null)
                continue;
            // Here we try to determine the most probable winding number
            // contribution for this curve-chain. Once we have enough confidence
            // in the winding contribution, we can propagate it until the
            // intersection or end of a curve chain.
            chain.length = 0;
            var startSeg = segment,
                totalLength = 0,
                windingSum = 0;
            do {
                var length = segment.getCurve().getLength();
                chain.push({ segment: segment, length: length });
                totalLength += length;
                segment = segment.getNext();
            } while (segment && !segment._intersection && segment !== startSeg);
            // Calculate the average winding among three evenly distributed
            // points along this curve chain as a representative winding number.
            // This selection gives a better chance of returning a correct
            // winding than equally dividing the curve chain, with the same
            // (amortised) time.
            for (var j = 0; j < 3; j++) {
                // Try the points at 1/4, 2/4 and 3/4 of the total length:
                var length = totalLength * (j + 1) / 4;
                for (k = 0, m = chain.length; k < m; k++) {
                    var node = chain[k],
                        curveLength = node.length;
                    if (length <= curveLength) {
                        // If the selected location on the curve falls onto its
                        // beginning or end, use the curve's center instead.
                        if (length <= tolerance
                                || curveLength - length <= tolerance)
                            length = curveLength / 2;
                        var curve = node.segment.getCurve(),
                            pt = curve.getPointAt(length),
                            // Determine if the curve is a horizontal linear
                            // curve by checking the slope of it's tangent.
                            hor = curve.isLinear() && Math.abs(curve
                                    .getTangentAt(0.5, true).y) <= tolerance,
                            path = curve._path;
                        if (path._parent instanceof CompoundPath)
                            path = path._parent;
                        // While subtracting, we need to omit this curve if this
                        // curve is contributing to the second operand and is
                        // outside the first operand.
                        windingSum += subtract && _path2
                            && (path === _path1 && _path2._getWinding(pt, hor)
                            || path === _path2 && !_path1._getWinding(pt, hor))
                            ? 0
                            : getWinding(pt, monoCurves, hor);
                        break;
                    }
                    length -= curveLength;
                }
            }
            // Assign the average winding to the entire curve chain.
            var winding = Math.round(windingSum / 3);
            for (var j = chain.length - 1; j >= 0; j--)
                chain[j].segment._winding = winding;
        }
        // Trace closed contours and insert them into the result.
        var result = new CompoundPath();
        result.addChildren(tracePaths(segments, operator), true);
        // Delete the proxies
        _path1.remove();
        if (_path2)
            _path2.remove();
        // See if the CompoundPath can be reduced to just a simple Path.
        result = result.reduce();
        // Copy over the left-hand item's style and we're done.
        // TODO: Consider using Item#_clone() for this, but find a way to not
        // clone children / name (content).
        result.setStyle(path1._style);
        return result;
    }

    /**
     * Private method for splitting a PathItem at the given intersections.
     * The routine works for both self intersections and intersections
     * between PathItems.
     * @param {CurveLocation[]} intersections Array of CurveLocation objects
     */
    function splitPath(intersections) {
        var tolerance = /*#=*/Numerical.TOLERANCE,
            linearHandles;

        function resetLinear() {
            // Reset linear segments if they were part of a linear curve
            // and if we are done with the entire curve.
            for (var i = 0, l = linearHandles.length; i < l; i++)
                linearHandles[i].set(0, 0);
        }

        for (var i = intersections.length - 1, curve, prevLoc; i >= 0; i--) {
            var loc = intersections[i],
                t = loc._parameter;
            // Check if we are splitting same curve multiple times
            if (prevLoc && prevLoc._curve === loc._curve
                    // Avoid dividing with zero
                    && prevLoc._parameter > 0) {
                // Scale parameter after previous split.
                t /= prevLoc._parameter;
            } else {
                if (linearHandles)
                    resetLinear();
                curve = loc._curve;
                linearHandles = curve.isLinear() && [];
                if (linearHandles)
                    linearHandles.push(curve._segment1._handleOut,
                            curve._segment2._handleIn);
            }
            var newCurve,
                segment;
            // Split the curve at t, while ignoring linearity of curves
            if (newCurve = curve.divide(t, true, true)) {
                segment = newCurve._segment1;
                curve = newCurve.getPrevious();
                if (linearHandles)
                    linearHandles.push(segment._handleOut, segment._handleIn);
            } else {
                segment = t < tolerance
                    ? curve._segment1
                    : t > 1 - tolerance
                        ? curve._segment2
                        : curve.getPartLength(0, t) < curve.getPartLength(t, 1)
                            ? curve._segment1
                            : curve._segment2;
            }
            // Link the new segment with the intersection on the other curve
            segment._intersection = loc.getIntersection();
            loc._segment = segment;
            prevLoc = loc;
        }
        if (linearHandles)
            resetLinear();
    }

    /**
     * Private method that returns the winding contribution of the  given point
     * with respect to a given set of monotone curves.
     */
    function getWinding(point, curves, horizontal, testContains) {
<<<<<<< HEAD
        var tolerance = /*#=*/Numerical.TOLERANCE,
            tMin = tolerance,
            tMax = 1 - tolerance,
=======
        // We need to use a smaller tolerance here than in the rest of the
        // library when dealing with curve time parameters and coordinates, in
        // order to get really precise values for winding tests. 1e-7 was
        // determined through a lot of trial and error, and boolean-test suites.
        // Further decreasing it produces new errors.
        // The value of 1e-7 also solves issue #559:
        // https://github.com/paperjs/paper.js/issues/559
        var tolerance = 1e-7,
            tMin = tolerance,
            tMax = 1 - tMin,
>>>>>>> 4371e921
            x = point.x,
            y = point.y,
            windLeft = 0,
            windRight = 0,
            roots = [];
        // Absolutely horizontal curves may return wrong results, since
        // the curves are monotonic in y direction and this is an
        // indeterminate state.
        if (horizontal) {
            var yTop = -Infinity,
                yBottom = Infinity,
                yBefore = y - tolerance,
                yAfter = y + tolerance;
            // Find the closest top and bottom intercepts for the same vertical
            // line.
            for (var i = 0, l = curves.length; i < l; i++) {
                var values = curves[i].values;
                if (Curve.solveCubic(values, 0, x, roots, 0, 1) > 0) {
                    for (var j = roots.length - 1; j >= 0; j--) {
                        var y0 = Curve.evaluate(values, roots[j], 0).y;
                        if (y0 < yBefore && y0 > yTop) {
                            yTop = y0;
                        } else if (y0 > yAfter && y0 < yBottom) {
                            yBottom = y0;
                        }
                    }
                }
            }
            // Shift the point lying on the horizontal curves by
            // half of closest top and bottom intercepts.
            yTop = (yTop + y) / 2;
            yBottom = (yBottom + y) / 2;
            if (yTop > -Infinity)
                windLeft = getWinding(new Point(x, yTop), curves);
            if (yBottom < Infinity)
                windRight = getWinding(new Point(x, yBottom), curves);
        } else {
            var xBefore = x - tolerance,
                xAfter = x + tolerance;
            // Find the winding number for right side of the curve, inclusive of
            // the curve itself, while tracing along its +-x direction.
            for (var i = 0, l = curves.length; i < l; i++) {
                var curve = curves[i],
                    values = curve.values,
                    winding = curve.winding,
                    next = curve.next,
                    lastT, lastX0;
                    // Since the curves are monotone in y direction, we can just
                    // compare the endpoints of the curve to determine if the
                    // ray from query point along +-x direction will intersect
                    // the monotone curve. Results in quite significant speedup.
                if (winding && (winding === 1
                        && y >= values[1] && y <= values[7]
                        || y >= values[7] && y <= values[1])
                    && Curve.solveCubic(values, 1, y, roots, 0, 1) === 1){
                    var t = roots[0],
                        x0 = Curve.evaluate(values, t, 0).x,
                        slope = Curve.evaluate(values, t, 1).y;
                    // Due to numerical precision issues, two consecutive curves
                    // may register an intercept twice, at t = 1 and 0, if y is
                    // almost equal to one of the endpoints of the curves.
                    if (!(lastT && abs(lastX0 - x0) < tolerance
                            && ((lastT <= tMin && t >= tMax)
                            || (t <= tMin && lastT >= tMax)))) {
                    // Take care of cases where the curve and the preceding
                    // curve merely touches the ray towards +-x direction, but
                    // proceeds to the same side of the ray. This essentially is
                    // not a crossing.
                    if (Numerical.isZero(slope) && !Curve.isLinear(values)
                            || t < tMin && slope * Curve.evaluate(
                                curve.previous.values, t, 1).y < 0) {
                        if (testContains && x0 >= xBefore && x0 <= xAfter) {
                            ++windLeft;
                            ++windRight;
                        }
                    } else if (x0 <= xBefore) {
                        windLeft += winding;
                    } else if (x0 >= xAfter) {
                        windRight += winding;
                    }
                }
                    lastT = t;
                    lastX0 = x0;
                }
            }
        }
        return Math.max(Math.abs(windLeft), Math.abs(windRight));
    }

    /**
     * Private method to trace closed contours from a set of segments according
     * to a set of constraints-winding contribution and a custom operator.
     *
     * @param {Segment[]} segments Array of 'seed' segments for tracing closed
     * contours
     * @param {Function} the operator function that receives as argument the
     * winding number contribution of a curve and returns a boolean value
     * indicating whether the curve should be  included in the final contour or
     * not
     * @return {Path[]} the contours traced
     */
    function tracePaths(segments, operator, selfOp) {
        // Choose a default operator which will return all contours
        operator = operator || function() {
            return true;
        };
        var paths = [],
            // Values for getTangentAt() that are almost 0 and 1.
            // TODO: Correctly support getTangentAt(0) / (1)?
            tMin = /*#=*/Numerical.TOLERANCE,
            tMax = 1 - tMin;
        for (var i = 0, seg, startSeg, l = segments.length; i < l; i++) {
            seg = startSeg = segments[i];
            if (seg._visited || !operator(seg._winding))
                continue;
            var path = new Path(Item.NO_INSERT),
                inter = seg._intersection,
                startInterSeg = inter && inter._segment,
                added = false, // Whether a first segment as added already
                dir = 1;
            do {
                var handleIn = dir > 0 ? seg._handleIn : seg._handleOut,
                    handleOut = dir > 0 ? seg._handleOut : seg._handleIn,
                    interSeg;
                // If the intersection segment is valid, try switching to
                // it, with an appropriate direction to continue traversal.
                // Else, stay on the same contour.
                if (added && (!operator(seg._winding) || selfOp)
                        && (inter = seg._intersection)
                        && (interSeg = inter._segment)
                        && interSeg !== startSeg) {
                    if (selfOp) {
                        // Switch to the intersection segment, if we are
                        // resolving self-Intersections.
                        seg._visited = interSeg._visited;
                        seg = interSeg;
                        dir = 1;
                    } else {
                        var c1 = seg.getCurve();
                        if (dir > 0)
                            c1 = c1.getPrevious();
                        var t1 = c1.getTangentAt(dir < 1 ? tMin : tMax, true),
                            // Get both curves at the intersection (except the
                            // entry curves).
                            c4 = interSeg.getCurve(),
                            c3 = c4.getPrevious(),
                            // Calculate their winding values and tangents.
                            t3 = c3.getTangentAt(tMax, true),
                            t4 = c4.getTangentAt(tMin, true),
                            // Cross product of the entry and exit tangent
                            // vectors at the intersection, will let us select
                            // the correct contour to traverse next.
                            w3 = t1.cross(t3),
                            w4 = t1.cross(t4);
                        if (w3 * w4 !== 0) {
                            // Do not attempt to switch contours if we aren't
                            // sure that there is a possible candidate.
                            var curve = w3 < w4 ? c3 : c4,
                                nextCurve = operator(curve._segment1._winding)
                                    ? curve
                                    : w3 < w4 ? c4 : c3,
                                nextSeg = nextCurve._segment1;
                            dir = nextCurve === c3 ? -1 : 1;
                            // If we didn't find a suitable direction for next
                            // contour to traverse, stay on the same contour.
                            if (nextSeg._visited && seg._path !== nextSeg._path
                                        || !operator(nextSeg._winding)) {
                                dir = 1;
                            } else {
                                // Switch to the intersection segment.
                                seg._visited = interSeg._visited;
                                seg = interSeg;
                                if (nextSeg._visited)
                                    dir = 1;
                            }
                        } else {
                            dir = 1;
                        }
                    }
                    handleOut = dir > 0 ? seg._handleOut : seg._handleIn;
                }
                // Add the current segment to the path, and mark the added
                // segment as visited.
                path.add(new Segment(seg._point, added && handleIn, handleOut));
                added = true;
                seg._visited = true;
                // Move to the next segment according to the traversal direction
                seg = dir > 0 ? seg.getNext() : seg. getPrevious();
            } while (seg && !seg._visited
                    && seg !== startSeg && seg !== startInterSeg
                    && (seg._intersection || operator(seg._winding)));
            // Finish with closing the paths if necessary, correctly linking up
            // curves etc.
            if (seg && (seg === startSeg || seg === startInterSeg)) {
                path.firstSegment.setHandleIn((seg === startInterSeg
                        ? startInterSeg : seg)._handleIn);
                path.setClosed(true);
            } else {
                path.lastSegment._handleOut.set(0, 0);
            }
            // Add the path to the result, while avoiding stray segments and
            // incomplete paths. The amount of segments for valid paths depend
            // on their geometry:
            // - Closed paths with only straight lines (polygons) need more than
            //   two segments.
            // - Closed paths with curves can consist of only one segment.
            // - Open paths need at least two segments.
            if (path._segments.length >
                    (path._closed ? path.isPolygon() ? 2 : 0 : 1))
                paths.push(path);
        }
        return paths;
    }

    return /** @lends PathItem# */{
        /**
         * Returns the winding contribution of the given point with respect to
         * this PathItem.
         *
         * @param {Point} point the location for which to determine the winding
         * direction
         * @param {Boolean} horizontal whether we need to consider this point as
         * part of a horizontal curve
         * @param {Boolean} testContains whether we need to consider this point
         * as part of stationary points on the curve itself, used when checking
         * the winding about a point.
         * @return {Number} the winding number
         */
        _getWinding: function(point, horizontal, testContains) {
            return getWinding(point, this._getMonoCurves(),
                    horizontal, testContains);
        },

        /**
         * {@grouptitle Boolean Path Operations}
         *
         * Merges the geometry of the specified path from this path's
         * geometry and returns the result as a new path item.
         *
         * @param {PathItem} path the path to unite with
         * @return {PathItem} the resulting path item
         */
        unite: function(path) {
            return computeBoolean(this, path, function(w) {
                return w === 1 || w === 0;
            }, false);
        },

        /**
         * Intersects the geometry of the specified path with this path's
         * geometry and returns the result as a new path item.
         *
         * @param {PathItem} path the path to intersect with
         * @return {PathItem} the resulting path item
         */
        intersect: function(path) {
            return computeBoolean(this, path, function(w) {
                return w === 2;
            }, false);
        },

        /**
         * Subtracts the geometry of the specified path from this path's
         * geometry and returns the result as a new path item.
         *
         * @param {PathItem} path the path to subtract
         * @return {PathItem} the resulting path item
         */
        subtract: function(path) {
            return computeBoolean(this, path, function(w) {
                return w === 1;
            }, true);
        },

        // Compound boolean operators combine the basic boolean operations such
        // as union, intersection, subtract etc.
        /**
         * Excludes the intersection of the geometry of the specified path with
         * this path's geometry and returns the result as a new group item.
         *
         * @param {PathItem} path the path to exclude the intersection of
         * @return {Group} the resulting group item
         */
        exclude: function(path) {
            return new Group([this.subtract(path), path.subtract(this)]);
        },

        /**
         * Splits the geometry of this path along the geometry of the specified
         * path returns the result as a new group item.
         *
         * @param {PathItem} path the path to divide by
         * @return {Group} the resulting group item
         */
        divide: function(path) {
            return new Group([this.subtract(path), this.intersect(path)]);
        }
    };
});

Path.inject(/** @lends Path# */{
    /**
     * Private method that returns and caches all the curves in this Path, which
     * are monotonically decreasing or increasing in the y-direction.
     * Used by getWinding().
     */
    _getMonoCurves: function() {
        var monoCurves = this._monoCurves,
            prevCurve;

        // Insert curve values into a cached array
        function insertCurve(v) {
            var y0 = v[1],
                y1 = v[7],
                curve = {
                    values: v,
                    winding: y0 === y1
                        ? 0 // Horizontal
                        : y0 > y1
                            ? -1 // Decreasing
                            : 1, // Increasing
                    // Add a reference to neighboring curves.
                    previous: prevCurve,
                    next: null // Always set it for hidden class optimization.
                };
            if (prevCurve)
                prevCurve.next = curve;
            monoCurves.push(curve);
            prevCurve = curve;
        }

        // Handle bezier curves. We need to chop them into smaller curves  with
        // defined orientation, by solving the derivative curve for y extrema.
        function handleCurve(v) {
            // Filter out curves of zero length.
            // TODO: Do not filter this here.
            if (Curve.getLength(v) === 0)
                return;
            var y0 = v[1],
                y1 = v[3],
                y2 = v[5],
                y3 = v[7];
            if (Curve.isLinear(v)) {
                // Handling linear curves is easy.
                insertCurve(v);
            } else {
                // Split the curve at y extrema, to get bezier curves with clear
                // orientation: Calculate the derivative and find its roots.
                var a = 3 * (y1 - y2) - y0 + y3,
                    b = 2 * (y0 + y2) - 4 * y1,
                    c = y1 - y0,
                    tolerance = /*#=*/Numerical.TOLERANCE,
                    roots = [];
                // Keep then range to 0 .. 1 (excluding) in the search for y
                // extrema.
                var count = Numerical.solveQuadratic(a, b, c, roots, tolerance,
                        1 - tolerance);
                if (count === 0) {
                    insertCurve(v);
                } else {
                    roots.sort();
                    var t = roots[0],
                        parts = Curve.subdivide(v, t);
                    insertCurve(parts[0]);
                    if (count > 1) {
                        // If there are two extrema, renormalize t to the range
                        // of the second range and split again.
                        t = (roots[1] - t) / (1 - t);
                        // Since we already processed parts[0], we can override
                        // the parts array with the new pair now.
                        parts = Curve.subdivide(parts[1], t);
                        insertCurve(parts[0]);
                    }
                    insertCurve(parts[1]);
                }
            }
        }

        if (!monoCurves) {
            // Insert curves that are monotonic in y direction into cached array
            monoCurves = this._monoCurves = [];
            var curves = this.getCurves(),
                segments = this._segments;
            for (var i = 0, l = curves.length; i < l; i++)
                handleCurve(curves[i].getValues());
            // If the path is not closed, we need to join the end points with a
            // straight line, just like how filling open paths works.
            if (!this._closed && segments.length > 1) {
                var p1 = segments[segments.length - 1]._point,
                    p2 = segments[0]._point,
                    p1x = p1._x, p1y = p1._y,
                    p2x = p2._x, p2y = p2._y;
                handleCurve([p1x, p1y, p1x, p1y, p2x, p2y, p2x, p2y]);
            }
            if (monoCurves.length > 0) {
                // Link first and last curves
                var first = monoCurves[0],
                    last = monoCurves[monoCurves.length - 1];
                first.previous = last;
                last.next = first;
            }
        }
        return monoCurves;
    },

    /**
     * Returns a point that is guaranteed to be inside the path.
     *
     * @type Point
     * @bean
     */
    getInteriorPoint: function() {
        var bounds = this.getBounds(),
            point = bounds.getCenter(true);
        if (!this.contains(point)) {
            // Since there is no guarantee that a poly-bezier path contains
            // the center of its bounding rectangle, we shoot a ray in
            // +x direction from the center and select a point between
            // consecutive intersections of the ray
            var curves = this._getMonoCurves(),
                roots = [],
                y = point.y,
                xIntercepts = [];
            for (var i = 0, l = curves.length; i < l; i++) {
                var values = curves[i].values;
                if ((curves[i].winding === 1
                        && y >= values[1] && y <= values[7]
                        || y >= values[7] && y <= values[1])
                        && Curve.solveCubic(values, 1, y, roots, 0, 1) > 0) {
                    for (var j = roots.length - 1; j >= 0; j--)
                        xIntercepts.push(Curve.evaluate(values, roots[j], 0).x);
                }
                if (xIntercepts.length > 1)
                    break;
            }
            point.x = (xIntercepts[0] + xIntercepts[1]) / 2;
        }
        return point;
    },

    reorient: function() {
        // Paths that are not part of compound paths should never be counter-
        // clockwise for boolean operations.
        this.setClockwise(true);
        return this;
    }
});

CompoundPath.inject(/** @lends CompoundPath# */{
    /**
     * Private method that returns all the curves in this CompoundPath, which
     * are monotonically decreasing or increasing in the 'y' direction.
     * Used by getWinding().
     */
    _getMonoCurves: function() {
        var children = this._children,
            monoCurves = [];
        for (var i = 0, l = children.length; i < l; i++)
            monoCurves.push.apply(monoCurves, children[i]._getMonoCurves());
        return monoCurves;
    },

    /*
     * Fixes the orientation of a CompoundPath's child paths by first ordering
     * them according to their area, and then making sure that all children are
     * of different winding direction than the first child, except for when
     * some individual contours are disjoint, i.e. islands, they are reoriented
     * so that:
     * - The holes have opposite winding direction.
     * - Islands have to have the same winding direction as the first child.
     */
    // NOTE: Does NOT handle self-intersecting CompoundPaths.
    reorient: function() {
        var children = this.removeChildren().sort(function(a, b) {
            return b.getBounds().getArea() - a.getBounds().getArea();
        });
        if (children.length > 0) {
            this.addChildren(children);
            var clockwise = children[0].isClockwise();
            // Skip the first child
            for (var i = 1, l = children.length; i < l; i++) {
                var point = children[i].getInteriorPoint(),
                    counters = 0;
                for (var j = i - 1; j >= 0; j--) {
                    if (children[j].contains(point))
                        counters++;
                }
                children[i].setClockwise(counters % 2 === 0 && clockwise);
            }
        }
        return this;
    }
});<|MERGE_RESOLUTION|>--- conflicted
+++ resolved
@@ -231,11 +231,6 @@
      * with respect to a given set of monotone curves.
      */
     function getWinding(point, curves, horizontal, testContains) {
-<<<<<<< HEAD
-        var tolerance = /*#=*/Numerical.TOLERANCE,
-            tMin = tolerance,
-            tMax = 1 - tolerance,
-=======
         // We need to use a smaller tolerance here than in the rest of the
         // library when dealing with curve time parameters and coordinates, in
         // order to get really precise values for winding tests. 1e-7 was
@@ -246,12 +241,12 @@
         var tolerance = 1e-7,
             tMin = tolerance,
             tMax = 1 - tMin,
->>>>>>> 4371e921
             x = point.x,
             y = point.y,
             windLeft = 0,
             windRight = 0,
-            roots = [];
+            roots = [],
+            abs = Math.abs;
         // Absolutely horizontal curves may return wrong results, since
         // the curves are monotonic in y direction and this is an
         // indeterminate state.
@@ -333,7 +328,7 @@
                 }
             }
         }
-        return Math.max(Math.abs(windLeft), Math.abs(windRight));
+        return Math.max(abs(windLeft), abs(windRight));
     }
 
     /**
