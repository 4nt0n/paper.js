--- conflicted
+++ resolved
@@ -311,18 +311,6 @@
                     var t = roots[0],
                         x0 = Curve.evaluate(values, t, 0).x,
                         slope = Curve.evaluate(values, t, 1).y;
-<<<<<<< HEAD
-                    // Take care of cases where the curve and the preceding
-                    // curve merely touches the ray towards +-x direction, but
-                    // proceeds to the same side of the ray. This essentially is
-                    // not a crossing.
-                    if (Numerical.isZero(slope) && !Curve.isLinear(values)
-                            || t < tMin && slope * Curve.evaluate(
-                                curve.previous.values, 1, 1).y < 0) {
-                        if (testContains && x0 >= xBefore && x0 <= xAfter) {
-                            ++windLeft;
-                            ++windRight;
-=======
                     // Due to numerical precision issues, two consecutive curves
                     // may register an intercept twice, at t = 1 and 0, if y is
                     // almost equal to one of the endpoints of the curves.
@@ -358,7 +346,6 @@
                             windLeft += winding;
                         } else if (x0 >= xAfter) {
                             windRight += winding;
->>>>>>> 72bd150a
                         }
                     }
                     lastCurve = curve;
