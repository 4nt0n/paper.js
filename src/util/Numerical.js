--- conflicted
+++ resolved
@@ -64,11 +64,7 @@
         PI = Math.PI,
         isFinite = Number.isFinite,
         TOLERANCE = 1e-5,
-<<<<<<< HEAD
-        EPSILON = 1e-14,
-=======
         EPSILON = 1e-12,
->>>>>>> f0fdb804
         MACHINE_EPSILON = 1.12e-16;
 
     return /** @lends Numerical */{
